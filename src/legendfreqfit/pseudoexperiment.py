--- conflicted
+++ resolved
@@ -202,19 +202,12 @@
         return ts
 
     def toy_ts_critical(
-<<<<<<< HEAD
             self,
             ts_dist: np.array, # output of toy_ts 
             bins = 100, #int or array, numbins or list of bin edges for CDF
             threshold: float = 0.9, # critical threshold for test statistic
             confidence: float = 0.68, # width of confidence interval
             plot: bool = False # if True, save plots of CDF and PDF with critical bands
-=======
-        self,
-        ts_dist: np.array,  # output of toy_ts
-        threshold: float = 0.9,  # critical threshold for test statistic
-        confidence: float = 0.68,  # width of confidence interval
->>>>>>> be12adc0
     ):
         """
         Returns the critical value of the test statistic and confidence interval
@@ -232,7 +225,6 @@
         lo_idx = np.where(cdf >= lo)[0][0]
         hi_idx = np.where(cdf >= hi)[0][0]
 
-<<<<<<< HEAD
         lo_ts = bins[lo_idx]
         hi_ts = bins[hi_idx] 
 
@@ -270,7 +262,4 @@
 
 
         
-        return critical, lo_ts, hi_ts
-=======
-        return critical, bins[lo_idx], bins[hi_idx]
->>>>>>> be12adc0
+        return critical, lo_ts, hi_ts