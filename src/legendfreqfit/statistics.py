import logging
from typing import Tuple

import numpy as np
import matplotlib.pyplot as plt
from scipy.stats import chi2

log = logging.getLogger(__name__)


def emp_cdf(
    data: np.array,  # the data to make a cdf out of
    bins = 100,  # either number of bins or list of bin edges
) -> Tuple[np.array, np.array]:
    """
    Parameters
    ----------
    data
        unbinned data
    bins
        number of bins or array-like of bin edges
        
    Create a binned empirical CDF given a dataset. Empirical CDF is evaluated at right bin edge; the value corresponds to
    the PDF integrated up to the right bin edge.
    """

<<<<<<< HEAD
    if not (isinstance(bins, int) or isinstance(bins, np.ndarray) or isinstance(bins, list)):
=======
    if isinstance(bins, int):
        binedges = np.linspace(np.nanmin(data), np.nanmax(data), bins)
    elif isinstance(bins, np.ndarray) or isinstance(bins, list):
        binedges = np.array(bins)
    else:
>>>>>>> 1322fec6
        raise TypeError(f"bins must be array-like or int, instead is {type(bins)}")
    
    h, b = np.histogram(data, bins)

<<<<<<< HEAD
    return np.cumsum(h)/np.sum(h), b
=======
    return np.array([len(np.where(data <= b)[0]) / len(data) for b in binedges[1:]]), binedges
>>>>>>> 1322fec6


def dkw_band(
    cdf: np.array,  # binned CDF
    nevts: int,  # number of events the CDF is based off of
    CL: float = 0.68,  # confidence level for band
) -> Tuple[np.array, np.array]:
    """
    Returns the confidence band for a given CDF following the DKW inequality
    https://lamastex.github.io/scalable-data-science/as/2019/jp/11.html
    """
    alpha = 1.0 - CL
    eps = np.sqrt(np.log(2 / alpha) / (2 * nevts))
    lo_band = np.maximum(cdf - eps, np.zeros_like(cdf))
    hi_band = np.minimum(cdf + eps, np.ones_like(cdf))
    return lo_band, hi_band


def test_statistic_asymptotic_limit(
    t_mus: np.array, mu: float, mu_0: float, sigma: float
) -> np.array:
    """
    In the asymptotic limit, the test statiistics become distribute according to a noncentral chi-squared distribution

    Parameters
    ----------
    t_mus
        Array of test statistic values at which to evaluate the distribution
    mu
        Strength parameter under test
    mu_0
        Strength parameter the data are distributed according to
    sigma
        Standard deviation obtained from covariance matrix of estimators for all parameters
    """

    non_centrality = (mu - mu_0) ** 2 / sigma**2

    if non_centrality == 0:
        return 1 / np.sqrt(t_mus * 2 * np.pi)
    else:
        return (1 / np.sqrt(t_mus * 2 * np.pi)) * (
            np.exp(-0.5 * (np.sqrt(t_mus) + np.sqrt(non_centrality)) ** 2)
            + (np.exp(-0.5 * (np.sqrt(t_mus) - np.sqrt(non_centrality)) ** 2))
        )

def toy_ts_critical(
    ts: np.array,  # list of test statistics (output of Experiment.toy_ts)
    bins = 100,  # int or array, number of bins or list of bin edges for CDF
    step: float = 0.01, # specify the (approximate) step size for the bins if list of bins is not passed
    threshold: float = 0.9,  # critical threshold for test statistic
    confidence: float = 0.68,  # width of confidence interval on the CDF
    plot: bool = False,  # if True, save plots of CDF and PDF with critical bands
    plot_dir: str = "", # directory where to save plots
    plot_title: str = "",
):
    """
    Returns the critical value of the test statistic for the specified threshold and the confidence interval on this 
    critical value.
    """

    if isinstance(bins, int):
        bins = np.linspace(0, np.nanmax(ts), int((np.nanmax(ts))/step))

    cdf, binedges = emp_cdf(ts, bins) # note that the CDF is evaluated at the right bin edge

    lo_band, hi_band = dkw_band(cdf, nevts=len(ts), CL=confidence)

    # TODO: would like to use interpolation so that result is independent of number of bins, etc.
    # but this is a little tricky because need inverse of function and this is not necessarily strictly
    # increasing. So instead allow the user to specify the bin step so this is respected regardless of 
    # number of events (which can dictate bin size if fixed number of bins is requested b/c more likely to get
    # very large test statistic with more events).

    idx_crit = np.where(cdf >= threshold)[0][0]
    critical = binedges[idx_crit]

    lo = lo_band[idx_crit]
    hi = hi_band[idx_crit]

    lo_idx = np.where(cdf >= lo)[0][0]
    hi_idx = np.where(cdf >= hi)[0][0]

    lo_ts = binedges[lo_idx]
    hi_ts = binedges[hi_idx]

    if plot:
        int_thresh = int(100 * threshold)
        int_conf = int(100 * confidence)

        fig, axs = plt.subplots(1, 2, layout="constrained", figsize=(11, 5))

        axs[0].plot(binedges[1::], cdf, c='C0', label="empirical CDF")
        axs[0].plot(
            binedges[1::], lo_band, c='C0', ls='--', label=f"CDF {int_conf}% CL interval"
        )
        axs[0].plot(binedges[1::], hi_band, c='C0', ls='--',)
        axs[0].plot(
            binedges, chi2.cdf(binedges, df=1), color="black", label=r"$\chi^2_{dof=1}$ CDF"
        )

        axs[0].axvline(critical, color="g", alpha=0.75, label=f"{int_thresh}% CL, "+r"$t_C = {{{:0.2f}}}_{{-{:0.2f}}}^{{+{:0.2f}}}$".format(critical, critical-lo_ts, hi_ts-critical))
        axs[0].axvspan(lo_ts, hi_ts, alpha=0.25, color="g")
        axs[0].axhline(threshold, color="orange", alpha=0.75, label=r"actual CL: ${:0.1f} \pm {:0.1f}$%".format(100*threshold, 100*(hi-lo)/2.0))
        axs[0].axhspan(lo, hi, color="orange", alpha=0.25)
        axs[0].set_xlabel(r"$t$")
        axs[0].set_ylabel(r"CDF$(t)$")
        axs[0].legend()
        axs[0].set_ylim([0,1])
        axs[0].set_xlim([0,None])
        axs[0].grid()

        # bin the PDF with slightly larger bins if the step size is too small (just for viewing)
        bincenters = (binedges[1:] + binedges[:-1]) / 2.0
        binsize = bincenters[1] - bincenters[0] # assume uniformly spaced bins
        factor = 1
        while ((len(ts) / (len(binedges)/factor)) < 10):
            factor *= 2
        
        pdf = np.histogram(ts, bins=binedges[::factor])[0] / len(ts)
        
        axs[1].stairs(pdf, binedges[::factor], fill=False, zorder=3)
        axs[1].plot(bincenters, chi2.pdf(bincenters, df=1)*binsize*factor, color="k", label=r"$\chi^2_{dof=1}$ PDF")
        axs[1].axvline(
            chi2.ppf(threshold, df=1),
            color="black",
            linestyle="dashed",
            label=f"{int_thresh}% CL, "+r"$\chi^2_C = $"+f'{chi2.ppf(threshold, df=1):0.2f}',
        )

        axs[1].axvline(critical, color="g", alpha=0.75, label=f"{int_thresh}% CL, "+r"$t_C = {{{:0.2f}}}_{{-{:0.2f}}}^{{+{:0.2f}}}$".format(critical, critical-lo_ts, hi_ts-critical))
        axs[1].axvspan(lo_ts, hi_ts, color="g", alpha=0.25)


        axs[1].set_xlabel(r"t")
        axs[1].set_ylabel(r"$P(t)$")
        axs[1].legend()
        axs[1].set_yscale('log')
        axs[1].set_ylim([1/(10*len(ts)),1.0])
        axs[1].set_xlim([0,None])
        axs[1].grid(zorder=0)
        
        plt.suptitle(plot_title)
        plt.savefig(plot_dir + f"ts_critical_{int_thresh}.pdf", dpi=300)

    return (critical, lo_ts, hi_ts), (threshold, lo, hi)<|MERGE_RESOLUTION|>--- conflicted
+++ resolved
@@ -24,24 +24,16 @@
     the PDF integrated up to the right bin edge.
     """
 
-<<<<<<< HEAD
-    if not (isinstance(bins, int) or isinstance(bins, np.ndarray) or isinstance(bins, list)):
-=======
     if isinstance(bins, int):
         binedges = np.linspace(np.nanmin(data), np.nanmax(data), bins)
     elif isinstance(bins, np.ndarray) or isinstance(bins, list):
         binedges = np.array(bins)
     else:
->>>>>>> 1322fec6
         raise TypeError(f"bins must be array-like or int, instead is {type(bins)}")
     
     h, b = np.histogram(data, bins)
 
-<<<<<<< HEAD
     return np.cumsum(h)/np.sum(h), b
-=======
-    return np.array([len(np.where(data <= b)[0]) / len(data) for b in binedges[1:]]), binedges
->>>>>>> 1322fec6
 
 
 def dkw_band(
