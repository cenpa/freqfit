<<<<<<< HEAD
=======
from legendfreqfit import Experiment
from legendfreqfit.statistics import emp_cdf, dkw_band
from matplotlib import pyplot as plt
>>>>>>> c83ab884
import numpy as np
from scipy.stats import chi2

from legendfreqfit import Experiment
from legendfreqfit.utils import dkw_band, emp_cdf


def test_dkw():
    data = [
        1,
        1,
        1,
        1,
        1,
        1,
        1,
        1,
        1,
        1,
        2,
        2,
        2,
        2,
        2,
        2,
        2,
        2,
        2,
        2,
        3,
        3,
        3,
        3,
        3,
        4,
        4,
        4,
        4,
        4,
        5,
        5,
        5,
        5,
        5,
        6,
        6,
        6,
        6,
        6,
        7,
        8,
        9,
        10,
        11,
        12,
        13,
        14,
        15,
        16,
    ]
    bins = [
        0.5,
        1.5,
        2.5,
        3.5,
        4.5,
        5.5,
        6.5,
        7.5,
        8.5,
        9.5,
        10.5,
        11.5,
        12.5,
        13.5,
        14.5,
        15.5,
        16.5,
    ]

    cdf, _ = emp_cdf(data=data, bins=bins)

    dkw_lo, dkw_hi = dkw_band(cdf, len(data))

    hand_cdf = np.array(
        [
            0.2,
            0.4,
            0.5,
            0.6,
            0.7,
            0.8,
            0.82,
            0.84,
            0.86,
            0.88,
            0.9,
            0.92,
            0.94,
            0.96,
            0.98,
            1,
        ]
    )
    hand_dkw_hi = np.minimum(hand_cdf + 0.13537, 1)
    hand_dkw_lo = np.maximum(hand_cdf - 0.13537, 0)

    assert (hand_cdf == cdf).all()
    assert np.isclose(dkw_lo, hand_dkw_lo, atol=1e-5).all()
    assert np.isclose(dkw_hi, hand_dkw_hi, atol=1e-5).all()


def test_criticalts():
    true_S = 10.0
    p = Experiment.file("tests/config_test_highsignal.yaml", "experiment")

    # profile over the test statistic
    x = np.arange(0, 30, 0.1)
    y = np.zeros_like(x)
    for i, xx in enumerate(x):
        y[i] = p.ts({"global_S": xx})

    toypars = p.profile({"global_S": true_S})["values"]
    toypars["global_S"] = true_S

    numtoys = 2000
    toyts = p.toy_ts(toypars, {"global_S": true_S}, num=numtoys)
    nbins = 500

    crit95, lo95, hi95 = p.toy_ts_critical(toyts, bins=nbins, threshold=0.95)
    assert lo95 < chi2.ppf(0.95, df=1) and chi2.ppf(0.95, df=1) < hi95

    crit90, lo90, hi90 = p.toy_ts_critical(toyts, bins=nbins, threshold=0.9)
    assert lo90 < chi2.ppf(0.9, df=1) and chi2.ppf(0.9, df=1) < hi90

    crit68, lo68, hi68 = p.toy_ts_critical(toyts, bins=nbins, threshold=0.68)
    assert lo68 < chi2.ppf(0.68, df=1) and chi2.ppf(0.68, df=1) < hi68<|MERGE_RESOLUTION|>--- conflicted
+++ resolved
@@ -1,14 +1,8 @@
-<<<<<<< HEAD
-=======
-from legendfreqfit import Experiment
-from legendfreqfit.statistics import emp_cdf, dkw_band
-from matplotlib import pyplot as plt
->>>>>>> c83ab884
 import numpy as np
 from scipy.stats import chi2
 
 from legendfreqfit import Experiment
-from legendfreqfit.utils import dkw_band, emp_cdf
+from legendfreqfit.statistics import dkw_band, emp_cdf
 
 
 def test_dkw():
